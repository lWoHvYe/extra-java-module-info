--- conflicted
+++ resolved
@@ -4,11 +4,7 @@
 }
 
 group = "org.gradlex"
-<<<<<<< HEAD
-version = "1.1.1"
-=======
-version = "1.2"
->>>>>>> 71104d90
+version = "1.2.1"
 
 java {
     sourceCompatibility = JavaVersion.VERSION_17
