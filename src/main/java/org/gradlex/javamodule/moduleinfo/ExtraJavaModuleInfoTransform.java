--- conflicted
+++ resolved
@@ -35,25 +35,15 @@
 import javax.annotation.Nullable;
 import java.io.BufferedReader;
 import java.io.ByteArrayInputStream;
+import java.io.ByteArrayOutputStream;
 import java.io.File;
 import java.io.IOException;
+import java.io.InputStream;
 import java.io.InputStreamReader;
 import java.io.OutputStream;
 import java.nio.charset.StandardCharsets;
 import java.nio.file.Files;
-<<<<<<< HEAD
 import java.util.*;
-=======
-import java.util.ArrayList;
-import java.util.Collection;
-import java.util.Collections;
-import java.util.TreeSet;
-import java.util.LinkedHashMap;
-import java.util.List;
-import java.util.Map;
-import java.util.Optional;
-import java.util.Set;
->>>>>>> 71104d90
 import java.util.jar.JarEntry;
 import java.util.jar.JarInputStream;
 import java.util.jar.JarOutputStream;
@@ -93,6 +83,7 @@
         ListProperty<RegularFile> getMergeJars();
         @Input
         MapProperty<String, Set<String>> getCompileClasspathDependencies();
+
         @Input
         MapProperty<String, Set<String>> getRuntimeClasspathDependencies();
     }
@@ -208,14 +199,9 @@
             manifest.getMainAttributes().putValue("Automatic-Module-Name", automaticModule.getModuleName());
             try (var outputStream = new JarOutputStream(Files.newOutputStream(moduleJar.toPath()), manifest)) {
                 Map<String, List<String>> providers = new LinkedHashMap<>();
-<<<<<<< HEAD
-                copyAndExtractProviders(inputStream, outputStream, !automaticModule.getMergedJars().isEmpty(), providers, null);
-                mergeJars(automaticModule, outputStream, providers);
-=======
                 Set<String> packages = new TreeSet<>();
-                copyAndExtractProviders(inputStream, outputStream, !automaticModule.getMergedJars().isEmpty(), providers, packages);
+                copyAndExtractProviders(inputStream, outputStream, !automaticModule.getMergedJars().isEmpty(), providers, packages,null);
                 mergeJars(automaticModule, outputStream, providers, packages);
->>>>>>> 71104d90
             }
         } catch (IOException e) {
             System.err.println(e);
@@ -223,28 +209,16 @@
     }
 
     private void addModuleDescriptor(File originalJar, File moduleJar, ModuleInfo moduleInfo) {
-<<<<<<< HEAD
         try (var inputStream = new JarInputStream(Files.newInputStream(originalJar.toPath()));
              var outputStream = newJarOutputStream(Files.newOutputStream(moduleJar.toPath()), inputStream.getManifest())) {
-            Map<String, List<String>> providers = new LinkedHashMap<>();
-            copyAndExtractProviders(inputStream, outputStream, !moduleInfo.getMergedJars().isEmpty(), providers, moduleInfo);
-            mergeJars(moduleInfo, outputStream, providers);
-            outputStream.putNextEntry(new JarEntry("module-info.class"));
-            outputStream.write(addModuleInfo(moduleInfo, providers, versionFromFilePath(originalJar.toPath())));
-            outputStream.closeEntry();
-=======
-        try (JarInputStream inputStream = new JarInputStream(Files.newInputStream(originalJar.toPath()))) {
-            try (JarOutputStream outputStream = newJarOutputStream(Files.newOutputStream(moduleJar.toPath()), inputStream.getManifest())) {
                 Map<String, List<String>> providers = new LinkedHashMap<>();
                 Set<String> packages = new TreeSet<>();
-                copyAndExtractProviders(inputStream, outputStream, !moduleInfo.getMergedJars().isEmpty(), providers, packages);
+                copyAndExtractProviders(inputStream, outputStream, !moduleInfo.getMergedJars().isEmpty(), providers, packages,moduleInfo);
                 mergeJars(moduleInfo, outputStream, providers, packages);
                 outputStream.putNextEntry(new JarEntry("module-info.class"));
                 outputStream.write(addModuleInfo(moduleInfo, providers, versionFromFilePath(originalJar.toPath()),
                         moduleInfo.exportAllPackages ? packages : Collections.emptySet()));
                 outputStream.closeEntry();
-            }
->>>>>>> 71104d90
         } catch (IOException e) {
             System.err.println(e);
         }
@@ -254,12 +228,8 @@
         return manifest == null ? new JarOutputStream(out) : new JarOutputStream(out, manifest);
     }
 
-<<<<<<< HEAD
     private void copyAndExtractProviders(JarInputStream inputStream, JarOutputStream outputStream, boolean willMergeJars,
-                                         Map<String, List<String>> providers, @Nullable ModuleInfo moduleInfo) throws IOException {
-=======
-    private void copyAndExtractProviders(JarInputStream inputStream, JarOutputStream outputStream, boolean willMergeJars, Map<String, List<String>> providers, Set<String> packages) throws IOException {
->>>>>>> 71104d90
+                                         Map<String, List<String>> providers, Set<String> packages, @Nullable ModuleInfo moduleInfo) throws IOException {
         JarEntry jarEntry = inputStream.getNextJarEntry();
         while (jarEntry != null) {
             String entryName = jarEntry.getName();
@@ -304,7 +274,6 @@
                 .collect(Collectors.toList());
     }
 
-<<<<<<< HEAD
 
     private static void manageEntries(JarInputStream inputStream, JarOutputStream outputStream, JarEntry jarEntry,
                                       @Nullable ModuleInfo moduleInfo) throws IOException {
@@ -329,7 +298,7 @@
         outputStream.closeEntry();
     }
 
-    private static byte[] addModuleInfo(ModuleInfo moduleInfo, Map<String, List<String>> providers, @Nullable String version) {
+    private static byte[] addModuleInfo(ModuleInfo moduleInfo, Map<String, List<String>> providers, @Nullable String version,@Nullable String version, Set<String> autoExportedPackages) {
         var classWriter = new ClassWriter(0);
         classWriter.visit(Opcodes.V11, Opcodes.ACC_MODULE, "module-info", null, null, null);
         var moduleVersion = moduleInfo.getModuleVersion() == null ? version : moduleInfo.getModuleVersion();
@@ -343,25 +312,13 @@
     }
 
     private static void modifyModuleInfo(ModuleVisitor moduleVisitor, ModuleInfo moduleInfo, Map<String, List<String>> providers) {
+        for (String packageName : autoExportedPackages) {
+            moduleVisitor.visitExport(packageName, 0);
+        }
+
         for (var export : moduleInfo.exports) {
             moduleVisitor.visitExport(getInternalName(export.k), 0, export.v);
         }
-        for (var requireName : moduleInfo.requires) {
-=======
-    private byte[] addModuleInfo(ModuleInfo moduleInfo, Map<String, List<String>> providers, @Nullable String version, Set<String> autoExportedPackages) {
-        ClassWriter classWriter = new ClassWriter(0);
-        classWriter.visit(Opcodes.V9, Opcodes.ACC_MODULE, "module-info", null, null, null);
-        String moduleVersion = moduleInfo.getModuleVersion() == null ? version : moduleInfo.getModuleVersion();
-        ModuleVisitor moduleVisitor = classWriter.visitModule(moduleInfo.getModuleName(), Opcodes.ACC_OPEN, moduleVersion);
-
-        for (String packageName : autoExportedPackages) {
-            moduleVisitor.visitExport(packageName, 0);
-        }
-        for (String packageName : moduleInfo.exports) {
-            moduleVisitor.visitExport(packageName.replace('.', '/'), 0);
-        }
-
-        moduleVisitor.visitRequire("java.base", 0, null);
 
         if (moduleInfo.requireAllDefinedDependencies) {
             Set<String> compileDependencies = getParameters().getCompileClasspathDependencies().get().get(moduleInfo.getIdentifier());
@@ -388,8 +345,7 @@
             }
         }
 
-        for (String requireName : moduleInfo.requires) {
->>>>>>> 71104d90
+        for (var requireName : moduleInfo.requires) {
             moduleVisitor.visitRequire(requireName, 0, null);
         }
         for (var requireName : moduleInfo.requiresTransitive) {
@@ -446,13 +402,8 @@
             }
 
             if (mergeJarFile != null) {
-<<<<<<< HEAD
-                try (var toMergeInputStream = new JarInputStream(Files.newInputStream(mergeJarFile.getAsFile().toPath()))) {
-                    copyAndExtractProviders(toMergeInputStream, outputStream, true, providers, null);
-=======
                 try (JarInputStream toMergeInputStream = new JarInputStream(Files.newInputStream(mergeJarFile.getAsFile().toPath()))) {
                     copyAndExtractProviders(toMergeInputStream, outputStream, true, providers, packages);
->>>>>>> 71104d90
                 }
             } else {
                 throw new RuntimeException("Jar not found: " + identifier);
@@ -473,8 +424,6 @@
             outputStream.closeEntry();
         }
     }
-<<<<<<< HEAD
-=======
 
     private byte[] readAllBytes(InputStream inputStream) throws IOException {
         final int bufLen = 4 * 0x400;
@@ -498,5 +447,4 @@
         }
         return moduleSpec.getModuleName();
     }
->>>>>>> 71104d90
 }